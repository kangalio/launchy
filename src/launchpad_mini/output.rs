--- conflicted
+++ resolved
@@ -168,7 +168,6 @@
         self.send(&[0xB0, 0, last_byte])
     }
 
-<<<<<<< HEAD
     pub fn scroll_text(
         &mut self,
         text: &[u8],
@@ -180,14 +179,14 @@
         let bytes = &[&[240, 0, 32, 41, 9, color_code], text, &[247]].concat();
 
         return self.send(bytes);
-=======
+    }
+
     pub fn request_device_inquiry(&mut self, query: DeviceIdQuery) -> Result<(), crate::MidiError> {
         request_device_inquiry(self, query)
     }
 
     pub fn request_version_inquiry(&mut self) -> Result<(), crate::MidiError> {
         request_version_inquiry(self)
->>>>>>> 48e12ee1
     }
 
     fn change_grid_mapping_mode(&mut self, mode: GridMappingMode) -> Result<(), crate::MidiError> {
